--- conflicted
+++ resolved
@@ -1,12 +1,8 @@
-<<<<<<< HEAD
-const StreamrBinaryMessage = require('./protocol/StreamrBinaryMessage')
-const StreamrBinaryMessageWithKafkaMetadata = require('./protocol/StreamrBinaryMessageWithKafkaMetadata')
-=======
 const debug = require('debug')('Publisher')
 const StreamrBinaryMessageV29 = require('./protocol/StreamrBinaryMessageV29')
 const MessageNotSignedError = require('./errors/MessageNotSignedError')
->>>>>>> 6be7bf8a
 const InvalidMessageContentError = require('./errors/InvalidMessageContentError')
+const NotReadyError = require('./errors/NotReadyError')
 const VolumeLogger = require('./utils/VolumeLogger')
 
 module.exports = class Publisher {
@@ -17,21 +13,16 @@
         this.previousTimestamps = {}
     }
 
-<<<<<<< HEAD
-    async publish(stream, timestamp, content, partitionKey) {
-=======
-    async publish(stream, timestamp = Date.now(), ttl = 0, contentType, content, partitionKey, signatureType, address, signature) {
+    async publish(stream, timestamp, content, partitionKey, signatureType, address, signature) {
         if (stream.requireSignedData && !signature) {
             throw new MessageNotSignedError('This stream requires published data to be signed.')
         }
->>>>>>> 6be7bf8a
         if (!content) {
             throw new InvalidMessageContentError(`Empty message content rejected for stream ${stream.id}`)
         }
 
         const streamId = stream.id
         const streamPartition = this.partitioner.partition(stream.partitions, partitionKey)
-<<<<<<< HEAD
         const ts = timestamp || Date.now()
         const sequenceNo = 0
         const publisherId = 'publisherId'
@@ -43,32 +34,19 @@
         const offset = null
         const previousOffset = null
 
-        const streamrBinaryMessage = new StreamrBinaryMessageWithKafkaMetadata(new StreamrBinaryMessage(
+        const streamrBinaryMessage = new StreamrBinaryMessageV29(
             streamId,
-=======
-
-        if (!this.kafkaReady) {
-            throw new NotReadyError('Server not ready. Please try again shortly.')
-        }
-
-        const streamrBinaryMessage = new StreamrBinaryMessageV29(
-            stream.id,
->>>>>>> 6be7bf8a
             streamPartition,
             ts,
             ttl || 0,
-            StreamrBinaryMessage.CONTENT_TYPE_JSON,
+            27, // JSON content type
             content,
-<<<<<<< HEAD
-        ), offset, previousOffset, 0)
-=======
             signatureType || StreamrBinaryMessageV29.SIGNATURE_TYPE_NONE,
             address,
             signature,
         )
->>>>>>> 6be7bf8a
 
-        this.volumeLogger.logInput(streamrBinaryMessage.getStreamrBinaryMessage().getContentBuffer().length)
+        this.volumeLogger.logInput(streamrBinaryMessage.getContentBuffer().length)
 
         return this.networkNode.publish(
             streamId,
