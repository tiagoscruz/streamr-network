const { EventEmitter } = require('events')
const debug = require('debug')('streamr:protocol:tracker-node')
const endpointEvents = require('../connection/Libp2pEndpoint').events
const { isTracker, getAddress } = require('../util')
const encoder = require('../helpers/MessageEncoder')

const events = Object.freeze({
    CONNECTED_TO_TRACKER: 'streamr:peer:send-status',
    NODE_LIST_RECEIVED: 'streamr:node-node:connect',
    DATA_RECEIVED: 'streamr:node-node:stream-data',
    STREAM_INFO_RECEIVED: 'streamr:node:found-stream',
    STREAM_ASSIGNED: 'streamr:node:stream-assigned'
})

class TrackerNode extends EventEmitter {
    constructor(endpoint) {
        super()

        this.endpoint = endpoint

<<<<<<< HEAD
        this.endpoint.on(endpointEvents.MESSAGE_RECEIVED, ({ sender, message }) => this._onReceive(sender, message))
        this.endpoint.on(endpointEvents.PEER_DISCOVERED, (tracker) => this._onConnectToTracker(tracker))
=======
        this.peersInterval = null

        this.connection.on(connectionEvents.MESSAGE_RECEIVED, ({ sender, message }) => this._onReceive(sender, message))
        this.connection.on(connectionEvents.PEER_DISCOVERED, (tracker) => this._onConnectToTracker(tracker))
>>>>>>> e51eed8c
    }

    sendStatus(tracker, status) {
        this.endpoint.send(tracker, encoder.statusMessage(status))
    }

    requestStreamInfo(tracker, streamId) {
        this.endpoint.send(tracker, encoder.streamMessage(streamId, ''))
    }

    async _onConnectToTracker(tracker) {
        if (isTracker(getAddress(tracker)) && !this.endpoint.isConnected(tracker)) {
            await this.endpoint.connect(tracker).then(() => {
                this.tracker = tracker
                this.emit(events.CONNECTED_TO_TRACKER, tracker)
            }).catch((err) => {
                if (err) {
                    debug('cannot connect to the tracker: ' + err)
                }
            })
        }
    }

    requestMorePeers() {
        if (this.peersInterval === null) {
            this.connection.send(this.tracker, encoder.peersMessage([]))
            this.peersInterval = setInterval(() => {
                this.connection.send(this.tracker, encoder.peersMessage([]))
            }, 5000)
        }
    }

    stop() {
        this._clearPeerRequestInterval()
    }

    _onReceive(sender, message) {
        const { code, data } = encoder.decode(message)

        switch (code) {
            case encoder.PEERS:
                // ask tacker again
                if (!data.length && this.tracker && this.endpoint.isConnected(this.tracker)) { // data = peers
                    debug('no available peers, ask again tracker')
<<<<<<< HEAD

                    setTimeout(() => {
                        this.endpoint.send(this.tracker, encoder.peersMessage([]))
                    }, 10000)
=======
>>>>>>> e51eed8c
                } else if (data.length) {
                    this.emit(events.NODE_LIST_RECEIVED, data)
                    this._clearPeerRequestInterval()
                }
                break

            case encoder.DATA:
                this.emit(events.DATA_RECEIVED, {
                    streamId: data[0],
                    data: data[1]
                })
                break

            case encoder.STREAM:
                if (data[1] === getAddress(this.endpoint.node.peerInfo)) {
                    this.emit(events.STREAM_ASSIGNED, data[0])
                } else {
                    this.emit(events.STREAM_INFO_RECEIVED, {
                        streamId: data[0],
                        nodeAddress: data[1]
                    })
                }
                break

            default:
                throw new Error('Unhandled message type')
        }
    }

    _clearPeerRequestInterval() {
        clearInterval(this.peersInterval)
        this.peersInterval = null
    }
}

TrackerNode.events = events

module.exports = TrackerNode<|MERGE_RESOLUTION|>--- conflicted
+++ resolved
@@ -18,15 +18,10 @@
 
         this.endpoint = endpoint
 
-<<<<<<< HEAD
+        this.peersInterval = null
+
         this.endpoint.on(endpointEvents.MESSAGE_RECEIVED, ({ sender, message }) => this._onReceive(sender, message))
         this.endpoint.on(endpointEvents.PEER_DISCOVERED, (tracker) => this._onConnectToTracker(tracker))
-=======
-        this.peersInterval = null
-
-        this.connection.on(connectionEvents.MESSAGE_RECEIVED, ({ sender, message }) => this._onReceive(sender, message))
-        this.connection.on(connectionEvents.PEER_DISCOVERED, (tracker) => this._onConnectToTracker(tracker))
->>>>>>> e51eed8c
     }
 
     sendStatus(tracker, status) {
@@ -52,9 +47,9 @@
 
     requestMorePeers() {
         if (this.peersInterval === null) {
-            this.connection.send(this.tracker, encoder.peersMessage([]))
+            this.endpoint.send(this.tracker, encoder.peersMessage([]))
             this.peersInterval = setInterval(() => {
-                this.connection.send(this.tracker, encoder.peersMessage([]))
+                this.endpoint.send(this.tracker, encoder.peersMessage([]))
             }, 5000)
         }
     }
@@ -71,13 +66,6 @@
                 // ask tacker again
                 if (!data.length && this.tracker && this.endpoint.isConnected(this.tracker)) { // data = peers
                     debug('no available peers, ask again tracker')
-<<<<<<< HEAD
-
-                    setTimeout(() => {
-                        this.endpoint.send(this.tracker, encoder.peersMessage([]))
-                    }, 10000)
-=======
->>>>>>> e51eed8c
                 } else if (data.length) {
                     this.emit(events.NODE_LIST_RECEIVED, data)
                     this._clearPeerRequestInterval()
