{
  "name": "streamr-client-protocol",
<<<<<<< HEAD
  "version": "8.5.0-alpha.1",
=======
  "version": "9.0.0",
>>>>>>> cad01fc7
  "description": "JavaScript classes implementing the Streamr client-to-node protocol",
  "repository": {
    "type": "git",
    "url": "git+https://github.com/streamr-dev/network-monorepo.git",
    "directory": "packages/protocol"
  },
  "main": "dist/src/index.js",
  "types": "dist/src/index.d.ts",
  "scripts": {
    "build": "tsc -p tsconfig-build.json",
    "prebuild": "npm run clean",
    "clean": "rm -rf ./dist/* || true",
    "watch": "tsc --watch",
    "benchmark": "jest test/benchmarks --detectOpenHandles",
    "prepare": "npm run build",
    "eslint": "eslint '{src,test}/**/*.ts'",
    "test": "jest",
    "test-unit": "jest test/unit --detectOpenHandles",
    "test-integration": "jest test/integration --detectOpenHandles",
    "coverage": "jest --coverage",
    "docs": "typedoc --options typedoc.js"
  },
  "author": "Streamr",
  "license": "Apache-2.0",
  "devDependencies": {
    "@streamr/dev-config": "^1.0.0",
    "@types/heap": "^0.2.28",
    "@types/jest": "^27.0.1",
    "@types/promise-memoize": "^1.2.0",
    "@types/sinon": "^10.0.2",
    "@typescript-eslint/eslint-plugin": "^4.28.0",
    "@typescript-eslint/parser": "^4.28.0",
    "array-shuffle": "^2.0.0",
    "eslint": "^7.29.0",
    "eslint-config-streamr-ts": "^3.0.1",
    "eslint-plugin-promise": "^5.1.0",
    "jest": "^27.0.5",
    "sinon": "^11.1.1",
    "streamr-test-utils": "^2.0.0",
    "ts-jest": "^27.0.5",
    "typedoc": "^0.21.0",
    "typescript": "^4.3.4",
    "web3-eth-accounts": "^1.3.6"
  },
  "dependencies": {
    "@babel/runtime-corejs3": "^7.14.7",
    "@types/debug": "^4.1.5",
    "bip39": "^3.0.4",
    "debug": "^4.3.2",
    "ethers": "^5.3.1",
    "events": "^3.3.0",
    "heap": "^0.2.6",
    "promise-memoize": "^1.2.1",
    "secp256k1": "^4.0.2",
    "sha3": "^2.1.4",
    "strict-event-emitter-types": "^2.0.0"
  }
}<|MERGE_RESOLUTION|>--- conflicted
+++ resolved
@@ -1,10 +1,6 @@
 {
   "name": "streamr-client-protocol",
-<<<<<<< HEAD
-  "version": "8.5.0-alpha.1",
-=======
   "version": "9.0.0",
->>>>>>> cad01fc7
   "description": "JavaScript classes implementing the Streamr client-to-node protocol",
   "repository": {
     "type": "git",
