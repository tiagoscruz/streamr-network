<<<<<<< HEAD
import { MetricsContext } from 'streamr-network'
=======
import { Logger, Protocol, MetricsContext } from 'streamr-network'
>>>>>>> d67b764f
import StreamrClient from 'streamr-client'
import * as Protocol from 'streamr-client-protocol'
import { Wallet } from 'ethers'
import { Server as HttpServer } from 'http'
import { Server as HttpsServer } from 'https'
import { Publisher } from './Publisher'
import { SubscriptionManager } from './SubscriptionManager'
import { createPlugin } from './pluginRegistry'
import { validateConfig } from './helpers/validateConfig'
import { version as CURRENT_VERSION } from '../package.json'
import { Config, NetworkSmartContract, StorageNodeRegistryItem, TrackerRegistryItem } from './config'
import { Plugin, PluginOptions } from './Plugin'
import { startServer as startHttpServer, stopServer } from './httpServer'
import BROKER_CONFIG_SCHEMA from './helpers/config.schema.json'
import { createApiAuthenticator } from './apiAuthenticator'
import { StorageNodeRegistry } from "./StorageNodeRegistry"

const logger = new Logger(module)

export interface Broker {
    getNeighbors: () => readonly string[]
    getSPIDs: () => Iterable<Protocol.SPID>
    getNodeId: () => string
    start: () => Promise<unknown>
    stop: () => Promise<unknown>
}

const getTrackers = async (config: Config): Promise<TrackerRegistryItem[]> => {
    if ((config.network.trackers as NetworkSmartContract).contractAddress) {
        const registry = await Protocol.Utils.getTrackerRegistryFromContract({
            contractAddress: (config.network.trackers as NetworkSmartContract).contractAddress,
            jsonRpcProvider: (config.network.trackers as NetworkSmartContract).jsonRpcProvider
        })
        return registry.getAllTrackers()
    } else {
        return config.network.trackers as TrackerRegistryItem[]
    }
}

const getStorageNodes = async (config: Config): Promise<StorageNodeRegistryItem[]> => {
    if ((config.storageNodeConfig.registry as NetworkSmartContract).contractAddress) {
        const registry = await Protocol.Utils.getStorageNodeRegistryFromContract({
            contractAddress: (config.storageNodeConfig.registry as NetworkSmartContract).contractAddress,
            jsonRpcProvider: (config.storageNodeConfig.registry as NetworkSmartContract).jsonRpcProvider
        })
        return registry.getAllStorageNodes()
    } else {
        return config.storageNodeConfig.registry as StorageNodeRegistryItem[]
    }
}

const getStunTurnUrls = (config: Config): string[] | undefined => {
    if (!config.network.stun && !config.network.turn) {
        return undefined
    }
    const urls = []
    if (config.network.stun) {
        urls.push(config.network.stun)
    }
    if (config.network.turn) {
        const parsedUrl = config.network.turn.url.replace('turn:', '')
        const turn = `turn:${config.network.turn.username}:${config.network.turn.password}@${parsedUrl}`
        urls.push(turn)
    }
    return urls
}

export const createBroker = async (config: Config): Promise<Broker> => {
    validateConfig(config, BROKER_CONFIG_SCHEMA)

    const networkNodeName = config.network.name
    const metricsContext = new MetricsContext(networkNodeName)

    // Ethereum wallet retrieval
    const wallet = new Wallet(config.ethereumPrivateKey)
    if (!wallet) {
        throw new Error('Could not resolve Ethereum address from given config.ethereumPrivateKey')
    }
    const brokerAddress = wallet.address

    const trackers = await getTrackers(config)

    const storageNodes = await getStorageNodes(config)
    const storageNodeRegistry = StorageNodeRegistry.createInstance(config, storageNodes)

    const usePredeterminedNetworkId = !config.generateSessionId || config.plugins['storage']

    const webrtcDisallowPrivateAddresses = config.network.webrtcDisallowPrivateAddresses

    const streamrClient = new StreamrClient({
        auth: {
            privateKey: config.ethereumPrivateKey,
        },
        restUrl: `${config.streamrUrl}/api/v1`,
        storageNodeRegistry: config.storageNodeConfig?.registry,
        network: {
            id: usePredeterminedNetworkId ? brokerAddress : undefined,
            name: networkNodeName,
            trackers,
            location: config.network.location,
            metricsContext,
            stunUrls: getStunTurnUrls(config),
            webrtcDisallowPrivateAddresses
        }
    })
    const publisher = new Publisher(streamrClient, metricsContext)
    // Start network node
    const networkNode = await streamrClient.getNode()
    const nodeId = networkNode.getNodeId()
    const subscriptionManager = new SubscriptionManager(networkNode)
    const apiAuthenticator = createApiAuthenticator(config)

    const plugins: Plugin<any>[] = Object.keys(config.plugins).map((name) => {
        const pluginOptions: PluginOptions = {
            name,
            networkNode,
            subscriptionManager,
            publisher,
            streamrClient,
            apiAuthenticator,
            metricsContext,
            brokerConfig: config,
            storageNodeRegistry,
            nodeId,
        }
        return createPlugin(name, pluginOptions)
    })

    let httpServer: HttpServer|HttpsServer|undefined

    return {
        getNeighbors: () => networkNode.getNeighbors(),
        getSPIDs: () => networkNode.getSPIDs(),
        getNodeId: () => networkNode.getNodeId(),
        start: async () => {
            logger.info(`Starting broker version ${CURRENT_VERSION}`)
            //await streamrClient.startNode()
            await Promise.all(plugins.map((plugin) => plugin.start()))
            const httpServerRoutes = plugins.flatMap((plugin) => plugin.getHttpServerRoutes())
            if (httpServerRoutes.length > 0) {
                httpServer = await startHttpServer(httpServerRoutes, config.httpServer, apiAuthenticator)
            }

            logger.info(`Welcome to the Streamr Network. Your node's generated name is ${Protocol.generateMnemonicFromAddress(brokerAddress)}.`)
            logger.info(`View your node in the Network Explorer: https://streamr.network/network-explorer/nodes/${brokerAddress}`)

            logger.info(`Network node '${networkNodeName}' (id=${nodeId}) running`)
            logger.info(`Ethereum address ${brokerAddress}`)
            logger.info(`Configured with trackers: [${trackers.map((tracker) => tracker.http).join(', ')}]`)
            logger.info(`Configured with Streamr: ${config.streamrUrl}`)
            logger.info(`Plugins: ${JSON.stringify(plugins.map((p) => p.name))}`)

            if (!webrtcDisallowPrivateAddresses) {
                logger.warn('WebRTC private address probing is allowed. ' +
                    'This can trigger false-positives for port scanning detection on some web hosts. ' +
                    'More info: https://github.com/streamr-dev/network-monorepo/wiki/WebRTC-private-addresses')
            }
        },
        stop: async () => {
            if (httpServer !== undefined) {
                await stopServer(httpServer)
            }
            await Promise.all(plugins.map((plugin) => plugin.stop()))
            if (streamrClient !== undefined) {
                await streamrClient.destroy()
            }
            await networkNode.stop()
        }
    }
}

process.on('uncaughtException', (err) => {
    logger.getFinalLogger().error(err, 'uncaughtException')
    process.exit(1)
})

process.on('unhandledRejection', (err) => {
    logger.getFinalLogger().error(err, 'unhandledRejection')
    process.exit(1)
})<|MERGE_RESOLUTION|>--- conflicted
+++ resolved
@@ -1,8 +1,4 @@
-<<<<<<< HEAD
-import { MetricsContext } from 'streamr-network'
-=======
-import { Logger, Protocol, MetricsContext } from 'streamr-network'
->>>>>>> d67b764f
+import { Logger, MetricsContext } from 'streamr-network'
 import StreamrClient from 'streamr-client'
 import * as Protocol from 'streamr-client-protocol'
 import { Wallet } from 'ethers'
