import { auth, Client, types, tracker } from 'cassandra-driver'
import { MetricsContext } from 'streamr-network'
import { BatchManager } from './BatchManager'
import { Readable, Transform } from 'stream'
import { EventEmitter } from 'events'
import { pipeline } from 'stream'
import { v1 as uuidv1 } from 'uuid'
import merge2 from 'merge2'
<<<<<<< HEAD
import { StreamMessage } from 'streamr-client-protocol'
import { BucketManager } from './BucketManager'
=======
import { Protocol } from 'streamr-network'
import { BucketManager, BucketManagerOptions } from './BucketManager'
>>>>>>> a234308c
import { Logger } from 'streamr-network'
import { Bucket, BucketId } from './Bucket'

const logger = new Logger(module)

const MAX_RESEND_LAST = 10000

export interface StartCassandraOptions {
    contactPoints: string[]
    localDataCenter: string
    keyspace: string
    username?: string
    password?: string
    opts?: Partial<BucketManagerOptions & { useTtl: boolean }>
}

export type MessageFilter = (streamMessage: StreamMessage) => boolean

const bucketsToIds = (buckets: Bucket[]) => buckets.map((bucket: Bucket) => bucket.getId())

// NET-329
interface ResendDebugInfo {
    streamId: string,
    partition?: number,
    limit?: number,
    fromTimestamp?: number,
    toTimestamp?: number,
    fromSequenceNo?: number | null,
    toSequenceNo?: number | null,
    publisherId?: string | null,
    msgChainId?: string | null
}

export type StorageOptions = Partial<BucketManagerOptions> & {
    useTtl?: boolean
    retriesIntervalMilliseconds?: number
}

export class Storage extends EventEmitter {

    opts: StorageOptions
    cassandraClient: Client
    bucketManager: BucketManager
    batchManager: BatchManager
    pendingStores: Map<string,NodeJS.Timeout>

    constructor(cassandraClient: Client, opts: StorageOptions) {
        super()

        const defaultOptions = {
            useTtl: false,
            retriesIntervalMilliseconds: 500
        }

        this.opts = {
            ...defaultOptions,
            ...opts
        }

        this.cassandraClient = cassandraClient
        this.bucketManager = new BucketManager(cassandraClient, opts)
        this.batchManager = new BatchManager(cassandraClient, {
            useTtl: this.opts.useTtl
        })
        this.pendingStores = new Map()
    }

    async store(streamMessage: StreamMessage): Promise<boolean> {
        logger.debug('Store message')

        const bucketId = this.bucketManager.getBucketId(streamMessage.getStreamId(), streamMessage.getStreamPartition(), streamMessage.getTimestamp())

        return new Promise((resolve, reject) => {
            if (bucketId) {
                logger.trace(`found bucketId: ${bucketId}`)

                this.bucketManager.incrementBucket(bucketId, Buffer.byteLength(streamMessage.serialize()))
                setImmediate(() => this.batchManager.store(bucketId, streamMessage, (err?: Error) => {
                    if (err) {
                        reject(err)
                    } else {
                        this.emit('write', streamMessage)
                        resolve(true)
                    }
                }))
            } else {
                const messageId = streamMessage.messageId.serialize()
                logger.trace(`bucket not found, put ${messageId} to pendingMessages`)

                const uuid = uuidv1()
                const timeout = setTimeout(() => {
                    this.pendingStores.delete(uuid)
                    // eslint-disable-next-line promise/catch-or-return
                    this.store(streamMessage).then(resolve, reject)
                }, this.opts.retriesIntervalMilliseconds)
                this.pendingStores.set(uuid, timeout)
            }
        })
    }

    requestLast(streamId: string, partition: number, limit: number): Readable {
        if (limit > MAX_RESEND_LAST) {
            // eslint-disable-next-line no-param-reassign
            limit = MAX_RESEND_LAST
        }

        logger.trace('requestLast %o', { streamId, partition, limit })

        const GET_LAST_N_MESSAGES = 'SELECT payload FROM stream_data WHERE '
            + 'stream_id = ? AND partition = ? AND bucket_id IN ? '
            + 'ORDER BY ts DESC, sequence_no DESC '
            + 'LIMIT ?'
        const COUNT_MESSAGES = 'SELECT COUNT(*) AS total FROM stream_data WHERE stream_id = ? AND partition = ? AND bucket_id = ?'
        const GET_BUCKETS = 'SELECT id FROM bucket WHERE stream_id = ? AND partition = ?'

        let total = 0
        const options = {
            prepare: true, fetchSize: 1
        }

        const resultStream = this.createResultStream({streamId, partition, limit})

        const makeLastQuery = async (bucketIds: BucketId[]) => {
            try {
                const params = [streamId, partition, bucketIds, limit]
                const resultSet = await this.cassandraClient.execute(GET_LAST_N_MESSAGES, params, {
                    prepare: true,
                    fetchSize: 0 // disable paging
                })
                resultSet.rows.reverse().forEach((r: types.Row) => {
                    resultStream.write(r)
                })
                resultStream.end()
            } catch (err) {
                resultStream.destroy(err)
            }
        }

        let bucketId: BucketId
        const bucketIds: BucketId[] = []
        /**
         * Process:
         * - get latest bucketId => count number of messages in this bucket
         * - if enough => get all messages and return
         * - if not => move to the next bucket and repeat cycle
         */
        this.cassandraClient.eachRow(GET_BUCKETS, [streamId, partition], options, (_n, row: types.Row) => {
            bucketId = row.id
            bucketIds.push(bucketId)
        }, async (err: Error | undefined, result: types.ResultSet) => {
            // do nothing if resultStream ended
            if (resultStream.writableEnded || resultStream.readableEnded) { return }
            if (err) {
                resultStream.destroy(err)
            } else {
                // no buckets found at all
                if (!bucketId) {
                    resultStream.end()
                    return
                }
                try {
                    // get total stored message in bucket
                    const resultSet = await this.cassandraClient.execute(COUNT_MESSAGES, [streamId, partition, bucketId], {
                        prepare: true,
                        fetchSize: 0 // disable paging
                    })
                    const row = resultSet.first()
                    total += row.total.low

                    // if not enough messages and we next page exists, repeat eachRow
                    if (result.nextPage && total < limit && total < MAX_RESEND_LAST) {
                        result.nextPage()
                    } else {
                        makeLastQuery(bucketIds)
                    }
                } catch (err) {
                    resultStream.destroy(err)
                }
            }
        })

        return resultStream
    }

    requestFrom(streamId: string, partition: number, fromTimestamp: number, fromSequenceNo: number, publisherId: string|null): Readable {
        logger.trace('requestFrom %o', { streamId, partition, fromTimestamp, fromSequenceNo, publisherId })

        if (publisherId != null) {
            return this.fetchFromMessageRefForPublisher(streamId, partition, fromTimestamp,
                fromSequenceNo, publisherId)
        }
        if (publisherId == null) { // TODO should add fromSequenceNo to this call (NET-268)
            return this.fetchFromTimestamp(streamId, partition, fromTimestamp)
        }

        throw new Error('Invalid combination of requestFrom arguments')
    }

    requestRange(
        streamId: string,
        partition: number,
        fromTimestamp: number,
        fromSequenceNo: number,
        toTimestamp: number,
        toSequenceNo: number,
        publisherId: string|null,
        msgChainId: string|null
    ): Readable {
        logger.trace('requestRange %o', { streamId, partition, fromTimestamp, fromSequenceNo, toTimestamp, toSequenceNo, publisherId, msgChainId })

        if (publisherId != null && msgChainId != null) {
            return this.fetchBetweenMessageRefsForPublisher(streamId, partition, fromTimestamp,
                fromSequenceNo, toTimestamp, toSequenceNo, publisherId, msgChainId)
        }

        if (publisherId == null && msgChainId == null) {
            // TODO should add fromSequenceNo and toSequenceNo to this call (NET-268)
            return this.fetchBetweenTimestamps(streamId, partition, fromTimestamp, toTimestamp)
        }

        throw new Error('Invalid combination of requestFrom arguments')
    }

    enableMetrics(metricsContext: MetricsContext): void {
        const cassandraMetrics = metricsContext.create('broker/cassandra')
            .addRecordedMetric('readCount')
            .addRecordedMetric('readBytes')
            .addRecordedMetric('writeCount')
            .addRecordedMetric('writeBytes')
            .addQueriedMetric('batchManager', () => this.batchManager.metrics())
        this.on('read', (streamMessage: StreamMessage) => {
            cassandraMetrics.record('readCount', 1)
            cassandraMetrics.record('readBytes', streamMessage.getContent(false).length)
        })
        this.on('write', (streamMessage: StreamMessage) => {
            cassandraMetrics.record('writeCount', 1)
            cassandraMetrics.record('writeBytes', streamMessage.getContent(false).length)
        })
    }

    close(): Promise<void> {
        const keys = [...this.pendingStores.keys()]
        keys.forEach((key) => {
            const timeout = this.pendingStores.get(key)
            clearTimeout(timeout!)
            this.pendingStores.delete(key)
        })

        this.bucketManager.stop()
        this.batchManager.stop()
        return this.cassandraClient.shutdown()
    }

    private fetchFromTimestamp(streamId: string, partition: number, fromTimestamp: number) {
        const resultStream = this.createResultStream({streamId, partition, fromTimestamp})

        const query = 'SELECT payload FROM stream_data WHERE '
            + 'stream_id = ? AND partition = ? AND bucket_id IN ? AND ts >= ?'

        this.bucketManager.getBucketsByTimestamp(streamId, partition, fromTimestamp).then((buckets: Bucket[]) => {
            if (buckets.length === 0) {
                resultStream.end()
                return
            }

            const bucketsForQuery = bucketsToIds(buckets)

            const queryParams = [streamId, partition, bucketsForQuery, fromTimestamp]
            const cassandraStream = this.queryWithStreamingResults(query, queryParams)

            return pipeline(
                cassandraStream,
                resultStream,
                (err?: Error | null) => {
                    if (err) {
                        resultStream.destroy(err)
                    }
                }
            )
        })
            .catch((e) => {
                resultStream.destroy(e)
            })

        return resultStream
    }

    private fetchFromMessageRefForPublisher(
        streamId: string,
        partition: number,
        fromTimestamp: number,
        fromSequenceNo: number | null,
        publisherId?: string | null
    ) {
        const resultStream = this.createResultStream({streamId, partition, fromTimestamp, fromSequenceNo, publisherId})

        const query1 = [
            'SELECT payload FROM stream_data',
            'WHERE stream_id = ? AND partition = ? AND bucket_id IN ?',
            'AND ts = ? AND sequence_no >= ? AND publisher_id = ?',
            'ALLOW FILTERING'
        ].join(' ')
        const query2 = [
            'SELECT payload FROM stream_data',
            'WHERE stream_id = ? AND partition = ? AND bucket_id IN ? AND ts > ? AND publisher_id = ?',
            'ALLOW FILTERING'
        ].join(' ')

        this.bucketManager.getBucketsByTimestamp(streamId, partition, fromTimestamp).then((buckets: Bucket[]) => {
            if (buckets.length === 0) {
                resultStream.end()
                return
            }

            const bucketsForQuery = bucketsToIds(buckets)

            const queryParams1 = [streamId, partition, bucketsForQuery, fromTimestamp, fromSequenceNo, publisherId]
            const queryParams2 = [streamId, partition, bucketsForQuery, fromTimestamp, publisherId]
            const stream1 = this.queryWithStreamingResults(query1, queryParams1)
            const stream2 = this.queryWithStreamingResults(query2, queryParams2)

            return pipeline(
                merge2(stream1, stream2, {
                    // @ts-expect-error options not in type
                    pipeError: true,
                }),
                resultStream,
                (err) => {
                    resultStream.destroy(err || undefined)
                    stream1.destroy(err || undefined)
                    stream2.destroy(err || undefined)
                }
            )
        })
            .catch((e) => {
                resultStream.destroy(e)
            })

        return resultStream
    }

    private fetchBetweenTimestamps(streamId: string, partition: number, fromTimestamp: number, toTimestamp: number) {
        const resultStream = this.createResultStream({streamId, partition, fromTimestamp, toTimestamp})

        const query = 'SELECT payload FROM stream_data WHERE '
            + 'stream_id = ? AND partition = ? AND bucket_id IN ? AND ts >= ? AND ts <= ?'

        this.bucketManager.getBucketsByTimestamp(streamId, partition, fromTimestamp, toTimestamp).then((buckets: Bucket[]) => {
            if (buckets.length === 0) {
                resultStream.end()
                return
            }

            const bucketsForQuery = bucketsToIds(buckets)

            const queryParams = [streamId, partition, bucketsForQuery, fromTimestamp, toTimestamp]
            const cassandraStream = this.queryWithStreamingResults(query, queryParams)

            return pipeline(
                cassandraStream,
                resultStream,
                (err: Error | null) => {
                    if (err) {
                        resultStream.destroy(err)
                    }
                }
            )
        })
            .catch((e) => {
                resultStream.destroy(e)
            })

        return resultStream
    }

    private fetchBetweenMessageRefsForPublisher(
        streamId: string,
        partition: number,
        fromTimestamp: number,
        fromSequenceNo: number|null|undefined,
        toTimestamp: number,
        toSequenceNo: number|null|undefined,
        publisherId?: string|null,
        msgChainId?: string|null
    ) {
        const resultStream = this.createResultStream({
            streamId,
            partition,
            fromTimestamp,
            fromSequenceNo,
            toTimestamp,
            toSequenceNo,
            publisherId,
            msgChainId,
        })

        const query1 = [
            'SELECT payload FROM stream_data',
            'WHERE stream_id = ? AND partition = ? AND bucket_id IN ? AND ts = ?',
            'AND sequence_no >= ? AND publisher_id = ? AND msg_chain_id = ?',
            'ALLOW FILTERING'
        ].join(' ')
        const query2 = [
            'SELECT payload FROM stream_data',
            'WHERE stream_id = ? AND partition = ? AND bucket_id IN ?',
            'AND ts > ? AND ts < ? AND publisher_id = ? AND msg_chain_id = ?',
            'ALLOW FILTERING'
        ].join(' ')
        const query3 = [
            'SELECT payload FROM stream_data',
            'WHERE stream_id = ? AND partition = ? AND bucket_id IN ? AND ts = ?',
            'AND sequence_no <= ? AND publisher_id = ?  AND msg_chain_id = ?',
            'ALLOW FILTERING'
        ].join(' ')

        this.bucketManager.getBucketsByTimestamp(streamId, partition, fromTimestamp, toTimestamp).then((buckets: Bucket[]) => {
            if (buckets.length === 0) {
                resultStream.end()
                return
            }

            const bucketsForQuery = bucketsToIds(buckets)

            const queryParams1 = [streamId, partition, bucketsForQuery, fromTimestamp, fromSequenceNo, publisherId, msgChainId]
            const queryParams2 = [streamId, partition, bucketsForQuery, fromTimestamp, toTimestamp, publisherId, msgChainId]
            const queryParams3 = [streamId, partition, bucketsForQuery, toTimestamp, toSequenceNo, publisherId, msgChainId]
            const stream1 = this.queryWithStreamingResults(query1, queryParams1)
            const stream2 = this.queryWithStreamingResults(query2, queryParams2)
            const stream3 = this.queryWithStreamingResults(query3, queryParams3)

            return pipeline(
                merge2(stream1, stream2, stream3, {
                    // @ts-expect-error options not in type
                    pipeError: true,
                }),
                resultStream,
                (err: Error | null) => {
                    resultStream.destroy(err || undefined)
                    stream1.destroy(err || undefined)
                    stream2.destroy(err || undefined)
                    stream3.destroy(err || undefined)
                }
            )
        })
            .catch((e) => {
                resultStream.destroy(e)
            })

        return resultStream
    }

    private queryWithStreamingResults(query: string, queryParams: any[]) {
        return this.cassandraClient.stream(query, queryParams, {
            prepare: true,
            // force small page sizes, otherwise gives RangeError [ERR_OUT_OF_RANGE]: The value of "offset" is out of range.
            fetchSize: 128,
            readTimeout: 0,
        }) as Readable
    }

<<<<<<< HEAD
    private parseRow(row: Todo, debugInfo: ResendDebugInfo): StreamMessage | null {
=======
    private parseRow(row: types.Row, debugInfo: ResendDebugInfo): Protocol.StreamMessage | null {
>>>>>>> a234308c
        if (row.payload === null) {
            logger.error(`Found message with NULL payload on cassandra; debug info: ${JSON.stringify(debugInfo)}`)
            return null
        }

        const streamMessage = StreamMessage.deserialize(row.payload.toString())
        this.emit('read', streamMessage)
        return streamMessage
    }

    private createResultStream(debugInfo: ResendDebugInfo) {
        const self = this // eslint-disable-line @typescript-eslint/no-this-alias
        let last = Date.now()
        return new Transform({
            highWaterMark: 1024, // buffer up to 1024 messages
            objectMode: true,
            transform(row: types.Row, _, done) {
                const now = Date.now()
                const message = self.parseRow(row, debugInfo)
                if (message !== null) {
                    this.push(message)
                }
                // To avoid blocking main thread for too long, after every 100ms
                // pause & resume the cassandraStream to give other events in the event
                // queue a chance to be handled.
                if ((now - last) > 100) {
                    setImmediate(() => {
                        last = Date.now()
                        done()
                    })
                } else {
                    done()
                }
            }
        })
    }

    async getFirstMessageTimestampInStream(streamId: string, partition: number): Promise<number> {
        const bucketQuery = 'SELECT id FROM bucket WHERE stream_id=? AND partition =? ORDER BY date_create ASC LIMIT 1'

        const queryParams = [streamId, partition]

        const buckets = await this.cassandraClient.execute(bucketQuery, queryParams, {
            prepare: true,
        })

        if (buckets.rows.length !== 1) {
            return 0
        }

        const bucketId = buckets.rows[0].id

        const query = 'SELECT ts FROM stream_data WHERE stream_id=? AND partition=? AND bucket_id=? ORDER BY ts ASC LIMIT 1'

        const streams = await this.cassandraClient.execute(query, [
            streamId,
            partition,
            bucketId
        ], {
            prepare: true
        })

        if (streams.rows.length !== 1) {
            return 0
        }

        const { ts } = streams.rows[0]

        return new Date(ts).getTime()
    }

    async getLastMessageTimestampInStream(streamId: string, partition: number): Promise<number> {
        const bucketQuery = 'SELECT id FROM bucket WHERE stream_id=? AND partition =? ORDER BY date_create DESC LIMIT 1'

        const queryParams = [streamId, partition]

        const buckets = await this.cassandraClient.execute(bucketQuery, queryParams, {
            prepare: true,
        })

        if (buckets.rows.length !== 1) {
            return 0
        }

        const bucketId = buckets.rows[0].id

        const query = 'SELECT ts FROM stream_data WHERE stream_id=? AND partition=? AND bucket_id=? ORDER BY ts DESC LIMIT 1'

        const streams = await this.cassandraClient.execute(query, [
            streamId,
            partition,
            bucketId
        ], {
            prepare: true
        })

        if (streams.rows.length !== 1) {
            return 0
        }

        const { ts } = streams.rows[0]

        return new Date(ts).getTime()
    }

    async getNumberOfMessagesInStream(streamId: string, partition: number): Promise<number> {
        const query = 'SELECT SUM(records) as count FROM bucket WHERE stream_id=? AND partition=?'
        const queryParams = [
            streamId,
            partition
        ]

        const res = await this.cassandraClient.execute(query, queryParams, {
            prepare: true
        })

        if (res.rows.length !== 1) {
            return 0
        }

        const { count } = res.rows[0]

        return count
    }

    async getTotalBytesInStream(streamId: string, partition: number): Promise<number> {
        const query = 'SELECT SUM(size) as count FROM bucket WHERE stream_id=? AND partition=?'
        const queryParams = [
            streamId,
            partition
        ]
        const res = await this.cassandraClient.execute(query, queryParams, {
            prepare: true
        })

        if (res.rows.length !== 1) {
            return 0
        }

        let { count } = res.rows[0]

        // Cassandra's integer has overflown, calculate fetching row by row
        if (count < 0) {
            count = 0

            const query = 'SELECT size FROM bucket WHERE stream_id=? AND partition=?'
            const queryParams = [
                streamId,
                partition
            ]

            const res = await this.cassandraClient.execute(query, queryParams, {
                prepare: true
            })

            for (let i = 0; i < res.rows.length; i++) {
                count += res.rows[i].size
            }
        }

        return count
    }

}

function sleep(ms: number) {
    return new Promise((resolve) => setTimeout(() => resolve(undefined), ms))
}

export const startCassandraStorage = async ({
    contactPoints,
    localDataCenter,
    keyspace,
    username,
    password,
    opts
}: StartCassandraOptions): Promise<Storage> => {
    const authProvider = new auth.PlainTextAuthProvider(username || '', password || '')
    const requestLogger = new tracker.RequestLogger({
        slowThreshold: 10 * 1000, // 10 secs
    })
    // @ts-expect-error 'emitter' field is missing in type definition file
    requestLogger.emitter.on('slow', (message: Todo) => logger.warn(message))
    const cassandraClient = new Client({
        contactPoints,
        localDataCenter,
        keyspace,
        authProvider,
        requestTracker: requestLogger,
        pooling: {
            maxRequestsPerConnection: 32768
        }
    })
    const nbTrials = 20
    let retryCount = nbTrials
    let lastError = ''
    while (retryCount > 0) {
        /* eslint-disable no-await-in-loop */
        try {
            await cassandraClient.connect().catch((err) => { throw err })
            return new Storage(cassandraClient, opts || {})
        } catch (err) {
            // eslint-disable-next-line no-console
            console.log('Cassandra not responding yet...')
            retryCount -= 1
            await sleep(5000)
            lastError = err
        }
        /* eslint-enable no-await-in-loop */
    }
    throw new Error(`Failed to connect to Cassandra after ${nbTrials} trials: ${lastError.toString()}`)
}<|MERGE_RESOLUTION|>--- conflicted
+++ resolved
@@ -6,13 +6,8 @@
 import { pipeline } from 'stream'
 import { v1 as uuidv1 } from 'uuid'
 import merge2 from 'merge2'
-<<<<<<< HEAD
 import { StreamMessage } from 'streamr-client-protocol'
-import { BucketManager } from './BucketManager'
-=======
-import { Protocol } from 'streamr-network'
 import { BucketManager, BucketManagerOptions } from './BucketManager'
->>>>>>> a234308c
 import { Logger } from 'streamr-network'
 import { Bucket, BucketId } from './Bucket'
 
@@ -473,11 +468,7 @@
         }) as Readable
     }
 
-<<<<<<< HEAD
-    private parseRow(row: Todo, debugInfo: ResendDebugInfo): StreamMessage | null {
-=======
-    private parseRow(row: types.Row, debugInfo: ResendDebugInfo): Protocol.StreamMessage | null {
->>>>>>> a234308c
+    private parseRow(row: types.Row, debugInfo: ResendDebugInfo): StreamMessage | null {
         if (row.payload === null) {
             logger.error(`Found message with NULL payload on cassandra; debug info: ${JSON.stringify(debugInfo)}`)
             return null
