--- conflicted
+++ resolved
@@ -35,8 +35,7 @@
                 ethereumPrivateKey: this.brokerConfig.ethereumPrivateKey,
                 storageNode: this.pluginConfig.nodeMetrics.storageNode,
                 storageNodes: this.storageNodeRegistry.getStorageNodes(),
-                clientWsUrl: this.pluginConfig.nodeMetrics.client.wsUrl,
-                clientHttpUrl: this.pluginConfig.nodeMetrics.client.httpUrl
+                clientHttpUrl: this.pluginConfig.nodeMetrics.client.httpUrl,
             })
             this.nodeMetrics = new NodeMetrics(this.metricsContext, metricsPublisher) 
         }
@@ -55,16 +54,11 @@
         }
     }
 
-<<<<<<< HEAD
-    async start() {
-        this.addHttpServerRouter(volumeEndpoint(this.metricsContext))
-=======
     async stop(): Promise<void> {
         if (this.nodeMetrics !== undefined) {
             await this.nodeMetrics.stop()
         }
         await this.volumeLogger.stop()
->>>>>>> ab01c733
     }
 
     getConfigSchema(): Schema {
