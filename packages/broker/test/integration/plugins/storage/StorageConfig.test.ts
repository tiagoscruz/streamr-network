--- conflicted
+++ resolved
@@ -75,13 +75,8 @@
             streamrUrl: STREAMR_URL,
             enableCassandra: false
         })
-<<<<<<< HEAD
         client = createClient(tracker, publisherAccount.privateKey)
-        assignmentEventManager = new StorageAssignmentEventManager(tracker, engineAndEditorAccount)
-=======
-        client = createClient(WS_PORT, publisherAccount.privateKey)
-        assignmentEventManager = new StorageAssignmentEventManager(WS_PORT, engineAndEditorAccount, storageNodeAccount)
->>>>>>> 92cd55e9
+        assignmentEventManager = new StorageAssignmentEventManager(tracker, engineAndEditorAccount, storageNodeAccount)
         await assignmentEventManager.createStream()
     })
 
