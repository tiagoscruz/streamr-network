import { EventEmitter } from 'events'
import { v4 as uuidv4 } from 'uuid'
import { TrackerLayer } from 'streamr-client-protocol'
import { Logger } from '../helpers/Logger'
import { decode } from '../helpers/MessageEncoder'
import { IWsEndpoint, Event as WsEndpointEvent } from '../connection/IWsEndpoint'
import { RelayMessage, Status } from '../identifiers'
import { PeerInfo } from '../connection/PeerInfo'
import { RtcSubTypes } from '../logic/RtcMessage'
import { NameDirectory } from '../NameDirectory'

export enum Event {
    CONNECTED_TO_TRACKER = 'streamr:tracker-node:send-status',
    TRACKER_DISCONNECTED = 'streamr:tracker-node:tracker-disconnected',
    TRACKER_INSTRUCTION_RECEIVED = 'streamr:tracker-node:tracker-instruction-received',
    RELAY_MESSAGE_RECEIVED = 'streamr:tracker-node:relay-message-received',
    RTC_ERROR_RECEIVED = 'streamr:tracker-node:rtc-error-received',
}

const eventPerType: { [key: number]: string } = {}
eventPerType[TrackerLayer.TrackerMessage.TYPES.InstructionMessage] = Event.TRACKER_INSTRUCTION_RECEIVED
eventPerType[TrackerLayer.TrackerMessage.TYPES.RelayMessage] = Event.RELAY_MESSAGE_RECEIVED
eventPerType[TrackerLayer.TrackerMessage.TYPES.ErrorMessage] = Event.RTC_ERROR_RECEIVED

export interface TrackerNode {
    on(event: Event.CONNECTED_TO_TRACKER, listener: (trackerId: string) => void): this
    on(event: Event.TRACKER_DISCONNECTED, listener: (trackerId: string) => void): this
    on(event: Event.TRACKER_INSTRUCTION_RECEIVED, listener: (msg: TrackerLayer.InstructionMessage, trackerId: string) => void): this
    on(event: Event.RELAY_MESSAGE_RECEIVED, listener: (msg: RelayMessage, trackerId: string) => void): this
    on(event: Event.RTC_ERROR_RECEIVED, listener: (msg: TrackerLayer.ErrorMessage, trackerId: string) => void): this
}

export class TrackerNode extends EventEmitter {
    private readonly endpoint: IWsEndpoint
    private readonly logger: Logger

    constructor(endpoint: IWsEndpoint) {
        super()
        this.endpoint = endpoint
        this.endpoint.on(WsEndpointEvent.PEER_CONNECTED, (peerInfo) => this.onPeerConnected(peerInfo))
        this.endpoint.on(WsEndpointEvent.PEER_DISCONNECTED, (peerInfo) => this.onPeerDisconnected(peerInfo))
        this.endpoint.on(WsEndpointEvent.MESSAGE_RECEIVED, (peerInfo, message) => this.onMessageReceived(peerInfo, message))
        this.logger = new Logger(module)
    }

    sendStatus(trackerId: string, status: Status): Promise<TrackerLayer.StatusMessage> {
        return this.send(trackerId, new TrackerLayer.StatusMessage({
            requestId: uuidv4(),
            status
        }))
    }

<<<<<<< HEAD
    sendStorageNodesRequest(trackerId: string, streamId: StreamIdAndPartition): Promise<TrackerLayer.StorageNodesRequest> {
        return this.send(trackerId, new TrackerLayer.StorageNodesRequest({
            requestId: uuidv4(),
            streamId: streamId.id,
            streamPartition: streamId.partition
        }))
    }

    sendRtcOffer(
        trackerId: string,
=======
    sendLocalDescription(
        trackerId: string, 
>>>>>>> d3256578
        targetNode: string, 
        connectionId: string,
        originatorInfo: PeerInfo, 
        description: string
    ): Promise<TrackerLayer.RelayMessage> {
        return this.send(trackerId, new TrackerLayer.RelayMessage({
            requestId: uuidv4(),
            originator: originatorInfo,
            targetNode,
            subType: RtcSubTypes.RTC_OFFER,
            data: {
                connectionId,
                description
            }
        }))
    }

    sendRtcAnswer(
        trackerId: string,
        targetNode: string, 
        connectionId: string,
        originatorInfo: PeerInfo, 
        description: string
    ): Promise<TrackerLayer.RelayMessage> {
        return this.send(trackerId, new TrackerLayer.RelayMessage({
            requestId: uuidv4(),
            originator: originatorInfo,
            targetNode,
            subType: RtcSubTypes.RTC_ANSWER,
            data: {
                connectionId,
                description
            }
        }))
    }

    sendRtcIceCandidate(
        trackerId: string,
        targetNode: string, 
        connectionId: string,
        originatorInfo: PeerInfo,
        candidate: string, 
        mid: string
    ): Promise<TrackerLayer.RelayMessage> {
        return this.send(trackerId, new TrackerLayer.RelayMessage({
            requestId: uuidv4(),
            originator: originatorInfo,
            targetNode,
            subType: RtcSubTypes.ICE_CANDIDATE,
            data: {
                connectionId,
                candidate,
                mid
            }
        }))
    }

    sendRtcConnect(trackerId: string, targetNode: string, originatorInfo: PeerInfo): Promise<TrackerLayer.RelayMessage> {
        return this.send(trackerId, new TrackerLayer.RelayMessage({
            requestId: uuidv4(),
            originator: originatorInfo,
            targetNode,
            subType: RtcSubTypes.RTC_CONNECT,
            data: new Object()
        }))
    }

    send<T>(receiverNodeId: string, message: T & TrackerLayer.TrackerMessage): Promise<T> {
        return this.endpoint.send(receiverNodeId, message.serialize()).then(() => message)
    }

    resolveAddress(trackerId: string): string {
        return this.endpoint.resolveAddress(trackerId)
    }

    stop(): Promise<void> {
        return this.endpoint.stop()
    }

    onMessageReceived(peerInfo: PeerInfo, rawMessage: string): void {
        if (peerInfo.isTracker()) {
            const message = decode<string, TrackerLayer.TrackerMessage>(rawMessage, TrackerLayer.TrackerMessage.deserialize)
            if (message != null) {
                this.emit(eventPerType[message.type], message, peerInfo.peerId)
            } else {
                this.logger.warn('invalid message from %s: %s', peerInfo, rawMessage)
            }
        }
    }

    connectToTracker(trackerAddress: string): Promise<string> {
        return this.endpoint.connect(trackerAddress)
    }

    onPeerConnected(peerInfo: PeerInfo): void {
        this.logger.debug(`Peer connected: ${NameDirectory.getName(peerInfo.peerId)}`)
        if (peerInfo.isTracker()) {
            this.emit(Event.CONNECTED_TO_TRACKER, peerInfo.peerId)
        }
    }

    onPeerDisconnected(peerInfo: PeerInfo): void {
        if (peerInfo.isTracker()) {
            this.emit(Event.TRACKER_DISCONNECTED, peerInfo.peerId)
        }
    }
}<|MERGE_RESOLUTION|>--- conflicted
+++ resolved
@@ -50,21 +50,8 @@
         }))
     }
 
-<<<<<<< HEAD
-    sendStorageNodesRequest(trackerId: string, streamId: StreamIdAndPartition): Promise<TrackerLayer.StorageNodesRequest> {
-        return this.send(trackerId, new TrackerLayer.StorageNodesRequest({
-            requestId: uuidv4(),
-            streamId: streamId.id,
-            streamPartition: streamId.partition
-        }))
-    }
-
     sendRtcOffer(
         trackerId: string,
-=======
-    sendLocalDescription(
-        trackerId: string, 
->>>>>>> d3256578
         targetNode: string, 
         connectionId: string,
         originatorInfo: PeerInfo, 
