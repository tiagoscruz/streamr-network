--- conflicted
+++ resolved
@@ -10,23 +10,13 @@
 
     let dataApi
 
-<<<<<<< HEAD
     beforeAll(async () => {
         // Start the app
         dataApi = await createBroker({
+            cassandra: 'localhost',
+            keyspace: 'streamr_dev',
             networkHostname: '127.0.0.1',
             networkPort: 31313,
-=======
-    beforeAll(async (done) => {
-        // Start the app
-        dataApi = await createDataApi({
-            'data-topic': 'data-dev',
-            zookeeper: 'localhost',
-            redis: 'localhost',
-            'redis-pwd': 'not-set',
-            cassandra: 'localhost',
-            keyspace: 'streamr_dev',
->>>>>>> ca3d605f
             streamr: 'http://localhost:8081/streamr-core',
             port,
         })
