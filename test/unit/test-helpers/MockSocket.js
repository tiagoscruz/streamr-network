--- conflicted
+++ resolved
@@ -2,13 +2,8 @@
 const Protocol = require('streamr-client-protocol')
 
 module.exports = class MockSocket extends events.EventEmitter {
-<<<<<<< HEAD
-    constructor(id) {
-=======
     constructor(version = 28) {
->>>>>>> 6be7bf8a
         super()
-        this.id = id
         this.rooms = []
         this.sentMessages = []
         this.throwOnError = true
