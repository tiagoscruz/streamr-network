{
  "name": "streamr-broker",
  "version": "0.0.1",
  "description": "",
  "repository": {
    "type": "git",
    "url": "git+https://github.com/streamr-dev/broker.git"
  },
  "main": "app.js",
  "directories": {
    "test": "test"
  },
  "scripts": {
    "test": "jest --detectOpenHandles --runInBand",
    "test-unit": "jest test/unit",
    "test-integration": "jest --detectOpenHandles test/integration",
    "eslint": "eslint ."
  },
  "author": "Streamr <contact@streamr.com>",
  "license": "",
  "engines": {
    "node": "10.15.3",
    "npm": "6.9.0"
  },
  "dependencies": {
    "@streamr/streamr-p2p-network": "^4.4.0",
    "body-parser": "^1.19.0",
    "buffermaker": "^1.2.1",
    "cassandra-driver": "^4.1.0",
    "commander": "^2.20.0",
    "cors": "^2.7.1",
    "debug": "*",
    "express": "^4.17.1",
    "memoizee": "^0.4.4",
    "merge2": "^1.2.3",
<<<<<<< HEAD
    "mqtt-connection": "^4.0.0",
    "murmurhash-native": "^3.4.1",
=======
>>>>>>> 365b996c
    "node-fetch": "^2.6.0",
    "qs": "^6.7.0",
    "streamr-client-protocol": "^2.1.0",
    "uuid": "^3.3.2",
    "ws": "^7.0.0"
  },
  "devDependencies": {
    "async-mqtt": "^2.3.0",
    "buffer-reader": "^0.1.0",
    "eslint": "^5.16.0",
    "eslint-config-airbnb-base": "^13.1.0",
    "eslint-config-streamr-nodejs": "^1.0.0",
    "eslint-plugin-import": "^2.17.3",
    "into-stream": "^5.1.0",
    "jest": "^24.8.0",
    "sinon": "^7.3.2",
    "stream-to-array": "^2.3.0",
    "streamr-client": "^2.0.2",
    "supertest": "^4.0.2"
  }
}<|MERGE_RESOLUTION|>--- conflicted
+++ resolved
@@ -11,7 +11,7 @@
     "test": "test"
   },
   "scripts": {
-    "test": "jest --detectOpenHandles --runInBand",
+    "test": "jest --detectOpenHandles",
     "test-unit": "jest test/unit",
     "test-integration": "jest --detectOpenHandles test/integration",
     "eslint": "eslint ."
@@ -33,11 +33,7 @@
     "express": "^4.17.1",
     "memoizee": "^0.4.4",
     "merge2": "^1.2.3",
-<<<<<<< HEAD
     "mqtt-connection": "^4.0.0",
-    "murmurhash-native": "^3.4.1",
-=======
->>>>>>> 365b996c
     "node-fetch": "^2.6.0",
     "qs": "^6.7.0",
     "streamr-client-protocol": "^2.1.0",
