<p align="center">
  <a href="https://streamr.network">
    <img alt="Streamr" src="https://raw.githubusercontent.com/streamr-dev/streamr-client-javascript/master/readme-header-img.png" width="1320" />
  </a>
</p>
<h1 align="left">
  Streamr JavaScript Client
</h1>

By using this client, you can easily interact with the [Streamr](https://streamr.network) API from JavaScript-based environments, such as browsers and [node.js](https://nodejs.org). You can, for example, subscribe to real-time data in streams, produce new data to streams, and create new streams.

The client uses websockets for producing and consuming messages to/from streams. It should work in all modern browsers.

[![Build Status](https://travis-ci.com/streamr-dev/streamr-client-javascript.svg?branch=master)](https://travis-ci.com/streamr-dev/streamr-client-javascript)

[API Docs](https://streamr-dev.github.io/streamr-client-javascript/)

### Breaking changes notice

* Date TBD: Support for unsigned data will be dropped.

----

## TOC

[Installation](#installation) · [Usage](#usage) · [Client options](#client-options) · [Authentication options](#authentication-options) · [Message handler callback](#message-handler-callback) · [StreamrClient object](#streamrclient-object) · [Stream object](#stream-object) · [Subscription options](#subscription-options) · [Data Unions](#data-unions) · [Utility functions](#utility-functions) · [Events](#binding-to-events) · [Partitioning](#partitioning) · [Logging](#logging) · [NPM Publishing](#publishing-latest)


## Installation

The client is available on [npm](https://www.npmjs.com/package/streamr-client) and can be installed simply by:

```
npm install streamr-client
```

Node v14 or higher is recommended if you intend to use the client in a Node environment. For example, inside a script.

## Usage

Here are some quick examples. More detailed examples for the browser and node.js can be found [here](https://github.com/streamr-dev/streamr-client/tree/master/examples).

Please see the [API Docs](https://streamr-dev.github.io/streamr-client-javascript/) for more detailed documentation.

If you don't have an Ethereum account you can use the utility function `StreamrClient.generateEthereumAccount()`, which returns the address and private key of a fresh Ethereum account.

### Creating a StreamrClient instance

```js
const client = new StreamrClient({
    auth: {
        privateKey: 'your-private-key'
    }
})
```

When using Node.js remember to import the library with:

```js
import { StreamrClient } from 'streamr-client';
```

### Subscribing to real-time events in a stream

```js
const sub = await client.subscribe({
    stream: 'streamId',
    partition: 0, // Optional, defaults to zero. Use for partitioned streams to select partition.
    // optional resend options here
}, (message, metadata) => {
    // This is the message handler which gets called for every incoming message in the stream.
    // Do something with the message here!
})
```

### Resending historical data

```js
const sub = await client.resend({
    stream: 'streamId',
    resend: {
        last: 5,
    },
}, (message) => {
    // This is the message handler which gets called for every received message in the stream.
    // Do something with the message here!
})
```

See "Subscription options" for resend options

### Programmatically creating a stream

```js
const stream = await client.getOrCreateStream({
    name: 'My awesome stream created via the API',
})
console.log(`Stream ${stream.id} has been created!`)
// Do something with the stream, for example call stream.publish(message)
```

### Publishing data points to a stream

```js
// Here's our example data point
const msg = {
    temperature: 25.4,
    humidity: 10,
    happy: true
}

// Publish using the stream id only
await client.publish('my-stream-id', msg)

// The first argument can also be the stream object
await client.publish(stream, msg)

// Publish with a specific timestamp as a Date object (default is now)
await client.publish('my-stream-id', msg, new Date(54365472))

// Publish with a specific timestamp in ms
await client.publish('my-stream-id', msg, 54365472)

// Publish with a specific timestamp as a ISO8601 string
await client.publish('my-stream-id', msg, '2019-01-01T00:00:00.123Z')

// Publish with a specific partition key (read more about partitioning further down this readme)
await client.publish('my-stream-id', msg, Date.now(), 'my-partition-key')

// For convenience, stream.publish(...) equals client.publish(stream, ...)
await stream.publish(msg)
```

----

# Docs

Please see the [API Docs](https://streamr-dev.github.io/streamr-client-javascript/) for auto-generated documentation.

## Client options

| Option                   | Default value                    | Description                                                                                                                                                                                                                                                                                                                             |
| :----------------------- | :------------------------------- | :-------------------------------------------------------------------------------------------------------------------------------------------------------------------------------------------------------------------------------------------------------------------------------------------------------------------------------------- |
| url                      | wss://streamr.network/api/v1/ws  | Address of the Streamr websocket endpoint to connect to.                                                                                                                                                                                                                                                                                |
| restUrl                  | <https://streamr.network/api/v1> | Base URL of the Streamr REST API.                                                                                                                                                                                                                                                                                                       |
| auth                     | {}                               | Object that can contain different information to authenticate. More details below.                                                                                                                                                                                                                                                      |
| publishWithSignature     | 'auto'                           | Determines if data points published to streams are signed or not. Possible values are: 'auto', 'always' and 'never'. Signing requires `auth.privateKey` or `auth.ethereum`.  'auto' will sign only if one of them is set. 'always' will throw an exception if none of them is set.                                                      |
| verifySignatures         | 'auto'                           | Determines under which conditions signed and unsigned data points are accepted or rejected. 'always' accepts only signed and verified data points. 'never' accepts all data points. 'auto' verifies all signed data points before accepting them and accepts unsigned data points only for streams not supposed to contain signed data. |
| autoConnect              | true                             | If set to `true`, the client connects automatically on the first call to `subscribe()`. Otherwise an explicit call to `connect()` is required.                                                                                                                                                                                          |
| autoDisconnect           | true                             | If set to `true`, the client automatically disconnects when the last stream is unsubscribed. Otherwise the connection is left open and can be disconnected explicitly by calling `disconnect()`.                                                                                                                                        |
| orderMessages            | true                             | If set to `true`, the subscriber handles messages in the correct order, requests missing messages and drops duplicates. Otherwise, the subscriber processes messages as they arrive without any check.                                                                                                                                  |
| maxPublishQueueSize      | 10000                            | Only in effect when `autoConnect = true`. Controls the maximum number of messages to retain in internal queue when client has disconnected and is reconnecting to Streamr.                                                                                                                                                              |
| publisherGroupKeys       | {}                               | Object defining the group key as a hex string used to encrypt for each stream id.                                                                                                                                                                                                                                                       |
| publisherStoreKeyHistory | true                             | If `true`, the client will locally store every key used to encrypt messages at some point. If set to `false`, the client will not be able to answer subscribers asking for historical keys during resend requests.                                                                                                                      |
| subscriberGroupKeys      | {}                               | Object defining, for each stream id, an object containing the group key used to decrypt for each publisher id. Not needed if `keyExchange` is defined.                                                                                                                                                                                  |
| keyExchange              | {}                               | Defines RSA key pair to use for group key exchange. Can define `publicKey` and `privateKey` fields as strings in the PEM format, or stay empty to generate a key pair automatically. Can be set to `null` if no key exchange is required.                                                                                               |

## Authentication options

Note: **Authenticating with an API key has been deprecated.**

Note: **Support for email/password authentication will be dropped in the future and cryptographic keys/wallets will be the only supported method.**

If you don't have an Ethereum account you can use the utility function `StreamrClient.generateEthereumAccount()`, which returns the address and private key of a fresh Ethereum account.

Authenticating with Ethereum also automatically creates an associated Streamr user, even if it doesn't already exist. Under the hood, the client will cryptographically sign a challenge to authenticate you as a Streamr user:

```js
const client = new StreamrClient({
    auth: {
        privateKey: 'your-private-key'
    }
})
```

Authenticating with an Ethereum private key contained in an Ethereum (web3) provider:

```js
const client = new StreamrClient({
    auth: {
        ethereum: window.ethereum,
    }
})
```

(Authenticating with a pre-existing session token, for internal use by the Streamr app):

```js
const client = new StreamrClient({
    auth: {
        sessionToken: 'session-token'
    }
})
```

## Connecting

By default the client will automatically connect and disconnect as needed, ideally you should not need to manage connection state explicitly.
Specifically, it will automatically connect when you publish or subscribe, and automatically disconnect once all subscriptions are removed and no
messages were recently published. This behaviour can be disabled using the `autoConnect` & `autoDisconnect` options when creating a `new
StreamrClient`. Explicit calls to either `connect()` or `disconnect()` will disable all `autoConnect` & `autoDisconnect` functionality, but they can
be re-enabled by calling `enableAutoConnect()` or `enableAutoDisconnect()`.

Calls that need a connection, such as `publish` or `subscribe` will fail with an error if you are disconnected and autoConnect is disabled.

| Name                                | Description                                                                                                                                                                                         |
| :---------------------------------- | :-------------------------------------------------------------------------------------------------------------------------------------------------------------------------------------------------- |
| connect()                           | Safely connects if not connected. Returns a promise. Resolves immediately if already connected. Only rejects if an error occurs during connection.                                                  |
| disconnect()                        | Safely disconnects if not already disconnected, clearing all subscriptions. Returns a Promise.  Resolves immediately if already disconnected. Only rejects if an error occurs during disconnection. |
| enableAutoConnect(enable = true)    | Enables autoConnect if it wasn't already enabled. Does not connect immediately. Use `enableAutoConnect(false)` to disable autoConnect.                                                              |
| enableAutoDisconnect(enable = true) | Enables autoDisconnect if it wasn't already enabled. Does not disconnect immediately. Use `enableAutoConnect(false)` to disable autoDisconnect.                                                     |

```js
const client = new StreamrClient({
    auth: {
        privateKey: 'your-private-key'
    },
    autoConnect: false,
    autoDisconnect: false,
})

await client.connect()
```

## Managing subscriptions

| Name                         | Description                                                                                                                                                                     |
| :--------------------------- | :------------------------------------------------------------------------------------------------------------------------------------------------------------------------------ |
| subscribe(options, callback) | Subscribes to a stream. Messages in this stream are passed to the `callback` function. See below for subscription options. Returns a Promise resolving a `Subscription` object. |
| unsubscribe(Subscription)    | Unsubscribes the given `Subscription`. Returns a promise.                                                                                                                       |
| unsubscribeAll(`streamId`)   | Unsubscribes all `Subscriptions` for `streamId`. Returns a promise.                                                                                                             |
| getSubscriptions(`streamId`) | Returns a list of `Subscriptions` for `streamId`. Returns a promise.                                                                                                            |

### Message handler callback

The second argument to `client.subscribe(options, callback)` is the callback function that will be called for each message as they arrive. Its arguments are as follows:

| Argument      | Description                                                                                                                                                                                                                      |
| :------------ | :------------------------------------------------------------------------------------------------------------------------------------------------------------------------------------------------------------------------------- |
| payload       | A JS object containing the message payload itself                                                                                                                                                                                |
| streamMessage | The whole [StreamMessage](https://github.com/streamr-dev/streamr-client-protocol-js/blob/master/src/protocol/message_layer/StreamMessage.js) object containing various metadata, for example `streamMessage.getTimestamp()` etc. |

```js
const sub = await client.subscribe({
    streamId: 'my-stream-id',
}, (payload, streamMessage) => {
    console.log({
        payload, streamMessage
    })
})

```

### Subscription Options

Note that only one of the resend options can be used for a particular subscription. The default functionality is to resend nothing, only subscribe to messages from the subscription moment onwards.

| Name      | Description                                                                        |
| :-------- | :--------------------------------------------------------------------------------- |
| stream    | Stream id to subscribe to                                                          |
| partition | Partition number to subscribe to. Defaults to partition 0.                         |
| resend    | Object defining the resend options. Below are examples of its contents.            |
| groupKeys | Object defining the group key as a hex string for each publisher id of the stream. |

```js
// Resend N most recent messages
const sub1 = await client.subscribe({
    streamId: 'my-stream-id',
    resend: {
        last: 10,
    }
}, onMessage)

// Resend from a specific message reference up to the newest message
const sub2 = await client.subscribe({
    streamId: 'my-stream-id',
    resend: {
        from: {
            timestamp: 12345,
            sequenceNumber: 0, // optional
        },
        publisher: 'publisherId', // optional
        msgChainId: 'msgChainId', // optional
    }
}, onMessage)

// Resend a limited range of messages
const sub3 = await client.subscribe({
    streamId: 'my-stream-id',
    resend: {
        from: {
            timestamp: 12345,
            sequenceNumber: 0, // optional
        },
        to: {
            timestamp: 54321,
            sequenceNumber: 0, // optional
        },
        publisher: 'publisherId', // optional
        msgChainId: 'msgChainId', // optional
    }
}, onMessage)
```

If you choose one of the above resend options when subscribing, you can listen on the completion of this resend by doing the following:

```js
const sub = await client.subscribe(options)
sub.on('resent', () => {
    console.log('All caught up and received all requested historical messages! Now switching to real time!')
})
```

## Stream API

All the below functions return a Promise which gets resolved with the result.

| Name                                                | Description                                                                                                                                          |
| :-------------------------------------------------- | :--------------------------------------------------------------------------------------------------------------------------------------------------- |
| getStream(streamId)                                 | Fetches a stream object from the API.                                                                                                                |
| listStreams(query)                                  | Fetches an array of stream objects from the API. For the query params, consult the [API docs](https://api-explorer.streamr.com).                     |
| getStreamByName(name)                               | Fetches a stream which exactly matches the given name.                                                                                               |
| createStream(\[properties])                         | Creates a stream with the given properties. For more information on the stream properties, consult the [API docs](https://api-explorer.streamr.com). |
| getOrCreateStream(properties)                       | Gets a stream with the id or name given in `properties`, or creates it if one is not found.                                                          |
| publish(streamId, message, timestamp, partitionKey) | Publishes a new message to the given stream.                                                                                                         |

### Stream object

All the below functions return a Promise which gets resolved with the result.

| Name                                      | Description                                                                                                                                                                                                                                                                   |
| :---------------------------------------- | :---------------------------------------------------------------------------------------------------------------------------------------------------------------------------------------------------------------------------------------------------------------------------- |
| update()                                  | Updates the properties of this stream object by sending them to the API.                                                                                                                                                                                                      |
| delete()                                  | Deletes this stream.                                                                                                                                                                                                                                                          |
| getPermissions()                          | Returns the list of permissions for this stream.                                                                                                                                                                                                                              |
| hasPermission(operation, user)            | Returns a permission object, or null if no such permission was found. Valid `operation` values for streams are: stream_get, stream_edit, stream_delete, stream_publish, stream_subscribe, and stream_share. `user` is the username of a user, or null for public permissions. |
| grantPermission(operation, user)          | Grants the permission to do `operation` to `user`, which are defined as above.                                                                                                                                                                                                |
| revokePermission(permissionId)            | Revokes a permission identified by its `id`.                                                                                                                                                                                                                                  |
| detectFields()                            | Updates the stream field config (schema) to match the latest data point in the stream.                                                                                                                                                                                        |
| publish(message, timestamp, partitionKey) | Publishes a new message to this stream.                                                                                                                                                                                                                                       |

## Data Unions

This library provides functions for working with Data Unions.

To deploy a new DataUnion:
```js
const dataUnion = await client.deployDataUnion()
```

To get an existing (previously deployed) `DataUnion` instance:
```js
const dataUnion = client.getDataUnion(dataUnionAddress)
```

<!-- This stuff REALLY isn't for those who use our infrastructure, neither DU admins nor DU client devs. It's only relevant if you're setting up your own sidechain.
These DataUnion-specific options can be given to `new StreamrClient` options:

| Property                            | Default                                                | Description                                                                                                      |
| :---------------------------------- | :----------------------------------------------------- | :--------------------------------------------------------------------------------------------------------------- |
| dataUnion.minimumWithdrawTokenWei   | 1000000                                                | Threshold value set in AMB configs, smallest token amount that can pass over the bridge                          |
| dataUnion.freeWithdraw              | false                                                  | true = someone else pays for the gas when transporting the withdraw tx to mainnet |
|                                     |                                                        | false = client does the transport as self-service and pays the mainnet gas costs |
-->

### Admin Functions

<<<<<<< HEAD
| Name                                                                        | Returns             | Description                                                    |
| :-------------------------------------------------------------------------- | :------------------ | :------------------------------------------------------------- |
| createSecret(\[name])                                                       | string              | Create a secret for a Data Union                               |
| addMembers(memberAddressList)                                               | Transaction receipt | Add members                                                    |
| removeMembers(memberAddressList)                                            | Transaction receipt | Remove members from Data Union                                 |
| withdrawAllToMember(memberAddress, \[options])                              |                     |                                                                |
| withdrawAllToSigned(memberAddress, recipientAddress, signature, \[options]) |                     |                                                                |
| setAdminFee(newFeeFraction)                                                 | Transaction receipt | `newFeeFraction` is a `Number` between 0.0 and 1.0 (inclusive) |
=======
| Name                              | Returns             | Description                                                    |
| :-------------------------------- | :------------------ | :------------------------------------------------------------- |
| createSecret(\[name])             | string              | Create a secret for a Data Union                               |
| setAdminFee(newFeeFraction)       | Transaction receipt | `newFeeFraction` is a `Number` between 0.0 and 1.0 (inclusive) |
| addMembers(memberAddressList)     | Transaction receipt | Add members                                                    |
| removeMembers(memberAddressList)  | Transaction receipt | Remove members from Data Union                                 |
| withdrawAllToMember(memberAddress\[, [options](#withdraw-options)\])                              | Transaction receipt | Send all withdrawable earnings to the member's address |
| withdrawAllToSigned(memberAddress, recipientAddress, signature\[, [options](#withdraw-options)\]) | Transaction receipt | Send all withdrawable earnings to the address signed off by the member (see [example below](#member-functions)) |
>>>>>>> e6881300

Here's how to deploy a Data Union contract and set the admin fee to 30%:

```js
import { StreamrClient } from 'streamr-client'

const client = new StreamrClient({
    auth: { privateKey },
})

const dataUnion = await client.deployDataUnion()
const receipt = await dataUnion.setAdminFee(0.3)
```

### Member functions

| Name                                                              | Returns             | Description                                                                 |
| :---------------------------------------------------------------- | :------------------ | :-------------------------------------------------------------------------- |
| join(\[secret])                                                   | JoinRequest         | Join the Data Union (if a valid secret is given, the promise waits until the automatic join request has been processed)  |
| isMember(memberAddress)                                           | boolean             |                                                                             |
| withdrawAll(\[[options](#withdraw-options)\])                     | Transaction receipt | Withdraw funds from Data Union                                              |
| withdrawAllTo(recipientAddress\[, [options](#withdraw-options)\]) | Transaction receipt | Donate/move your earnings to recipientAddress instead of your memberAddress |
| signWithdrawAllTo(recipientAddress)                               | Signature (string)  | Signature that can be used to withdraw all available tokens to given recipientAddress        |
| signWithdrawAmountTo(recipientAddress, amountTokenWei)            | Signature (string)  | Signature that can be used to withdraw a specific amount of tokens to given recipientAddress |

Here's an example on how to sign off on a withdraw to (any) recipientAddress (NOTE: this requires no gas!)

```js
import { StreamrClient } from 'streamr-client'

const client = new StreamrClient({
    auth: { privateKey },
})

const dataUnion = client.getDataUnion(dataUnionAddress)
const signature = await dataUnion.signWithdrawAllTo(recipientAddress)
```

Later, anyone (e.g. Data Union admin) can send that withdraw transaction to the blockchain (and pay for the gas)

```js
import { StreamrClient } from 'streamr-client'

const client = new StreamrClient({
    auth: { privateKey },
})

const dataUnion = client.getDataUnion(dataUnionAddress)
const receipt = await dataUnions.withdrawAllToSigned(memberAddress, recipientAddress, signature)
```

### Query functions

These are available for everyone and anyone, to query publicly available info from a Data Union:

| Name                                                       | Returns                                        | Description                             |
| :--------------------------------------------------------- | :--------------------------------------------- | :-------------------------------------- |
| getStats()                                                 | {activeMemberCount, totalEarnings, ...}        | Get Data Union's statistics             |
| getMemberStats(memberAddress)                              | {earnings, proof, ...}                         | Get member's stats                      |
| getWithdrawableEarnings(memberAddress)                     | `BigNumber` withdrawable DATA tokens in the DU |                                         |
| getAdminFee()                                              | `Number` between 0.0 and 1.0 (inclusive)       | Admin's cut from revenues               |
| getAdminAddress()                                          | Ethereum address                               | Data union admin's address              |
| getVersion()                                               | `0`, `1` or `2`                                | `0` if the contract is not a data union |

Here's an example how to get a member's withdrawable token balance (in "wei", where 1 DATA = 10^18 wei)

```js
import { StreamrClient } from 'streamr-client'

const dataUnion = new StreamrClient().getDataUnion(dataUnionAddress)
const withdrawableWei = await dataUnion.getWithdrawableEarnings(memberAddress)
```

### Withdraw options

The functions `withdrawAll`, `withdrawAllTo`, `withdrawAllToMember`, `withdrawAllToSigned` all take an extra "options" argument. It's an object that can contain the following parameters:

| Name              | Default               | Description                                                                         |
| :---------------- | :-------------------- | :---------------------------------------------------------------------------------- |
| sendToMainnet     | true                  | Whether to send the withdrawn DATA tokens to mainnet address (or sidechain address) |
| pollingIntervalMs | 1000 (1&nbsp;second)  | How often requests are sent to find out if the withdraw has completed               |
| retryTimeoutMs    | 60000 (1&nbsp;minute) | When to give up when waiting for the withdraw to complete                           |

These withdraw transactions are sent to the sidechain, so gas price shouldn't be manually set (fees will hopefully stay very low), but a little bit of [sidechain native token](https://www.xdaichain.com/for-users/get-xdai-tokens) is nonetheless required.

## Utility functions

| Name                                    | Returns                 |   Description    |
| :-------------------------------------- | :---------------------- | :--------------- |
| `*` generateEthereumAccount()           | `{address, privatekey}` | Generates a random Ethereum account  |
| getTokenBalance(address)                | `BigNumber`             | Mainnet DATA token balance |
| getSidechainTokenBalance(address)       | `BigNumber`             | Sidechain DATA token balance |

`*` The static function `StreamrClient.generateEthereumAccount()` generates a new Ethereum private key and returns an object with fields `address` and `privateKey`. Note that this private key can be used to authenticate to the Streamr API by passing it in the authentication options, as described earlier in this document.

## Events

The client and the subscriptions can fire events as detailed below.
You can bind to them using `on`.

| Name                                | Description                                                                              |
| :---------------------------------- | :--------------------------------------------------------------------------------------- |
| on(eventName, function)             | Binds a `function` to an event called `eventName`                                        |
| once(eventName, function)           | Binds a `function` to an event called `eventName`. It gets called once and then removed. |
| removeListener(eventName, function) | Unbinds the `function` from events called `eventName`                                    |

### Events on the StreamrClient instance

| Name         | Handler Arguments | Description                                                      |
| :----------- | :---------------- | :--------------------------------------------------------------- |
| connected    |                   | Fired when the client has connected (or reconnected).            |
| disconnected |                   | Fired when the client has disconnected (or paused).              |
| error        | Error             | Fired when the client encounters an error e.g. connection issues |

```js
// The StreamrClient emits various events
client.on('connected', () => {
    // note no need to wait for this before doing work,
    // with autoconnect enabled the client will happily establish a connection for you as required.
    console.log('Yeah, we are connected now!')
})
```

### Events on the Subscription object

| Name         | Handler Arguments                                                                                                                                                         | Description                                                                                         |
| :----------- | :------------------------------------------------------------------------------------------------------------------------------------------------------------------------ | :-------------------------------------------------------------------------------------------------- |
| unsubscribed |                                                                                                                                                                           | Fired when an unsubscription is acknowledged by the server.                                         |
| resent       | [ResendResponseResent](https://github.com/streamr-dev/streamr-client-protocol-js/blob/master/src/protocol/control_layer/resend_response_resent/ResendResponseResentV1.js) | Fired after `resending` when the subscription has finished resending and message has been processed |
| error        | Error object                                                                                                                                                              | Reports errors, for example problems with message content                                           |

## Partitioning

Partitioning (sharding) enables streams to scale horizontally. This section describes how to use partitioned streams via this library. To learn the basics of partitioning, see [the docs](https://streamr.network/docs/streams#partitioning).

### Creating partitioned streams

By default, streams only have 1 partition when they are created. The partition count can be set to any positive number (1-100 is reasonable). An example of creating a partitioned stream using the JS client:

```js
const stream = await client.createStream({
    name: 'My partitioned stream',
    partitions: 10,
})
console.log(`Stream created: ${stream.id}. It has ${stream.partitions} partitions.`)
```

### Publishing to partitioned streams

In most use cases, a user wants related events (e.g. events from a particular device) to be assigned to the same partition, so that the events retain a deterministic order and reach the same subscriber(s) to allow them to compute stateful aggregates correctly.

The library allows the user to choose a _partition key_, which simplifies publishing to partitioned streams by not requiring the user to assign a partition number explicitly. The same partition key always maps to the same partition. In an IoT use case, the device id can be used as partition key; in user interaction data it could be the user id, and so on.

The partition key can be given as an argument to the `publish` methods, and the library assigns a deterministic partition number automatically:

```js
await client.publish('my-stream-id', msg, Date.now(), msg.vehicleId)

// or, equivalently
await stream.publish(msg, Date.now(), msg.vehicleId)
```

### Subscribing to partitioned streams

By default, the JS client subscribes to the first partition (partition `0`) in a stream. The partition number can be explicitly given in the subscribe call:

```js
const sub = await client.subscribe({
    stream: 'my-stream-id',
    partition: 4, // defaults to 0
}, (payload) => {
    console.log('Got message %o', payload)
})
```

Or, to subscribe to multiple partitions, if the subscriber can handle the volume:

```js
const handler = (payload, streamMessage) => {
    console.log('Got message %o from partition %d', payload, streamMessage.getStreamPartition())
}

await Promise.all([2, 3, 4].map(async (partition) => {
    await client.subscribe({
        stream: 'my-stream-id',
        partition,
    }, handler)
}))
```

## Logging

The Streamr JS client library supports [debug](https://github.com/visionmedia/debug) for logging.

In node.js, start your app like this: `DEBUG=StreamrClient* node your-app.js`

In the browser, set `localStorage.debug = 'StreamrClient*'`

## For Developers

Publishing to npm is automated via Github Actions. Follow the steps below to publish `latest` or `beta`.

For more technical documentation on the Data Unions API, see the [JS Client API Docs](https://streamr-dev.github.io/streamr-client-javascript/). These can also be rebuilt locally via:
```
npm run docs
```

### Publishing `latest`

1.  Update version with either `npm version [patch|minor|major]`. Use
    semantic versioning <https://semver.org/>. Files package.json and
    package-lock.json will be automatically updated, and an appropriate
    git commit and tag created.

2.  `git push --follow-tags`

3.  Wait for Github Actions to run tests

4.  If tests passed, Github Actions will publish the new version to npm

### Publishing `beta`

1.  Update version with either `npm version [prepatch|preminor|premajor] --preid=beta`. Use semantic versioning
    <https://semver.org/>. Files package.json and package-lock.json will be automatically updated, and an appropriate git commit and tag created.

2.  `git push --follow-tags`

3.  Wait for Github Actions to run tests

4.  If tests passed, Github Actions will publish the new version to npm<|MERGE_RESOLUTION|>--- conflicted
+++ resolved
@@ -365,16 +365,6 @@
 
 ### Admin Functions
 
-<<<<<<< HEAD
-| Name                                                                        | Returns             | Description                                                    |
-| :-------------------------------------------------------------------------- | :------------------ | :------------------------------------------------------------- |
-| createSecret(\[name])                                                       | string              | Create a secret for a Data Union                               |
-| addMembers(memberAddressList)                                               | Transaction receipt | Add members                                                    |
-| removeMembers(memberAddressList)                                            | Transaction receipt | Remove members from Data Union                                 |
-| withdrawAllToMember(memberAddress, \[options])                              |                     |                                                                |
-| withdrawAllToSigned(memberAddress, recipientAddress, signature, \[options]) |                     |                                                                |
-| setAdminFee(newFeeFraction)                                                 | Transaction receipt | `newFeeFraction` is a `Number` between 0.0 and 1.0 (inclusive) |
-=======
 | Name                              | Returns             | Description                                                    |
 | :-------------------------------- | :------------------ | :------------------------------------------------------------- |
 | createSecret(\[name])             | string              | Create a secret for a Data Union                               |
@@ -383,7 +373,6 @@
 | removeMembers(memberAddressList)  | Transaction receipt | Remove members from Data Union                                 |
 | withdrawAllToMember(memberAddress\[, [options](#withdraw-options)\])                              | Transaction receipt | Send all withdrawable earnings to the member's address |
 | withdrawAllToSigned(memberAddress, recipientAddress, signature\[, [options](#withdraw-options)\]) | Transaction receipt | Send all withdrawable earnings to the address signed off by the member (see [example below](#member-functions)) |
->>>>>>> e6881300
 
 Here's how to deploy a Data Union contract and set the admin fee to 30%:
 
